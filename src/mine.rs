--- conflicted
+++ resolved
@@ -65,7 +65,6 @@
         }
     }
 
-<<<<<<< HEAD
     #[cfg(feature = "gpu")]
     async fn benchmark_gpu(&self) {
         let progress_bar = Arc::new(spinner::new_progress_bar());
@@ -95,9 +94,6 @@
         progress_bar.finish_with_message(format!("Batch size set to {}", batch_size));
     }
 
-    // TODO Countdown on progress bar
-=======
->>>>>>> b7a3a2cb
     #[cfg(feature = "gpu")]
     async fn find_hash_gpu(&self, proof: Proof, cutoff_time: u64) -> u64 {
         let progress_bar = Arc::new(spinner::new_progress_bar());
